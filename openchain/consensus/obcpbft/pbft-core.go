/*
Licensed to the Apache Software Foundation (ASF) under one
or more contributor license agreements.  See the NOTICE file
distributed with this work for additional information
regarding copyright ownership.  The ASF licenses this file
to you under the Apache License, Version 2.0 (the
"License"); you may not use this file except in compliance
with the License.  You may obtain a copy of the License at

  http://www.apache.org/licenses/LICENSE-2.0

Unless required by applicable law or agreed to in writing,
software distributed under the License is distributed on an
"AS IS" BASIS, WITHOUT WARRANTIES OR CONDITIONS OF ANY
KIND, either express or implied.  See the License for the
specific language governing permissions and limitations
under the License.
*/

package obcpbft

import (
	"encoding/base64"
	"fmt"
	"sort"
	"sync"
	"time"

	_ "github.com/openblockchain/obc-peer/openchain" // Needed for logging format init
	"github.com/openblockchain/obc-peer/openchain/consensus"
	"github.com/openblockchain/obc-peer/openchain/consensus/statetransfer"
	"github.com/openblockchain/obc-peer/openchain/util"
	"github.com/openblockchain/obc-peer/protos"

	"github.com/golang/protobuf/proto"
	"github.com/op/go-logging"
	"github.com/spf13/viper"
)

// =============================================================================
// init
// =============================================================================

var logger *logging.Logger // package-level logger

func init() {
	logger = logging.MustGetLogger("consensus/obcpbft")
}

// =============================================================================
// custom interfaces and structure definitions
// =============================================================================

type innerStack interface {
	broadcast(msgPayload []byte)
	unicast(msgPayload []byte, receiverID uint64) (err error)
	execute(txRaw []byte)
	validate(txRaw []byte) error
	viewChange(curView uint64)

	sign(msg []byte) ([]byte, error)
	verify(senderID uint64, signature []byte, message []byte) error
}

type pbftCore struct {
	// internal data
	internalLock sync.Mutex
	executing    bool // signals that application is executing
	closed       chan bool
	consumer     innerStack
	notifyCommit chan bool
	notifyExec   *sync.Cond

	// PBFT data
	activeView   bool                   // view change happening
	byzantine    bool                   // whether this node is intentionally acting as Byzantine; useful for debugging on the testnet
	f            int                    // max. number of faults we can tolerate
	N            int                    // max.number of validators in the network
	h            uint64                 // low watermark
	id           uint64                 // replica ID; PBFT `i`
	K            uint64                 // checkpoint period
	L            uint64                 // log size
	lastExec     uint64                 // last request we executed
	replicaCount int                    // number of replicas; PBFT `|R|`
	seqNo        uint64                 // PBFT "n", strictly monotonic increasing sequence number
	view         uint64                 // current view
	chkpts       map[uint64]*blockState // state checkpoints; map lastExec to global hash
	pset         map[uint64]*ViewChange_PQ
	qset         map[qidx]*ViewChange_PQ

	ledger  consensus.LedgerStack             // Used for blockchain related queries
	hChkpts map[uint64]uint64                 // highest checkpoint sequence number observed for each replica
	sts     *statetransfer.StateTransferState // Data structure which handles state transfer

	newViewTimer       *time.Timer         // timeout triggering a view change
	timerActive        bool                // is the timer running?
	requestTimeout     time.Duration       // progress timeout for requests
	newViewTimeout     time.Duration       // progress timeout for new views
	lastNewViewTimeout time.Duration       // last timeout we used during this view change
	outstandingReqs    map[string]*Request // track whether we are waiting for requests to execute
	timerExpiredCount  uint64              // How many times the newViewTimer has expired, used in conjuection with timerResetCount to prevent racing
	timerResetCount    uint64              // How many times the newViewTimer has been reset, used in conjuection with timerExpiredCount to prevent racing

	missingReqs map[string]bool // for all the assigned, non-checkpointed requests we might be missing during view-change

	// implementation of PBFT `in`
	reqStore        map[string]*Request   // track requests
	certStore       map[msgID]*msgCert    // track quorum certificates for requests
	checkpointStore map[Checkpoint]bool   // track checkpoints as set
	viewChangeStore map[vcidx]*ViewChange // track view-change messages
	newViewStore    map[uint64]*NewView   // track last new-view we received or sent
}

type qidx struct {
	d string
	n uint64
}

type msgID struct { // our index through certStore
	v uint64
	n uint64
}

type msgCert struct {
	prePrepare  *PrePrepare
	sentPrepare bool
	prepare     []*Prepare
	sentCommit  bool
	commit      []*Commit
}

type vcidx struct {
	v  uint64
	id uint64
}

type stateTransferMetadata struct {
	sequenceNumber uint64
}

type blockState struct {
	blockNumber uint64
	blockHash   string
}

type sortableUint64Slice []uint64

func (a sortableUint64Slice) Len() int {
	return len(a)
}
func (a sortableUint64Slice) Swap(i, j int) {
	a[i], a[j] = a[j], a[i]
}
func (a sortableUint64Slice) Less(i, j int) bool {
	return a[i] < a[j]
}

// =============================================================================
// constructors
// =============================================================================

func newPbftCore(id uint64, config *viper.Viper, consumer innerStack, ledger consensus.LedgerStack) *pbftCore {
	var err error
	instance := &pbftCore{}
	instance.id = id
	instance.consumer = consumer
	instance.ledger = ledger
	instance.closed = make(chan bool)
	instance.notifyCommit = make(chan bool, 1)
	instance.notifyExec = sync.NewCond(&instance.internalLock)

	instance.N = config.GetInt("general.N")
	instance.f = instance.N / 3
	instance.K = uint64(config.GetInt("general.K"))

	instance.byzantine = config.GetBool("general.byzantine")

	instance.requestTimeout, err = time.ParseDuration(config.GetString("general.timeout.request"))
	if err != nil {
		panic(fmt.Errorf("Cannot parse request timeout: %s", err))
	}
	instance.newViewTimeout, err = time.ParseDuration(config.GetString("general.timeout.viewchange"))
	if err != nil {
		panic(fmt.Errorf("Cannot parse new view timeout: %s", err))
	}

	instance.activeView = true
	instance.L = 2 * instance.K // log size
	instance.replicaCount = 3*instance.f + 1

	// init the logs
	instance.certStore = make(map[msgID]*msgCert)
	instance.reqStore = make(map[string]*Request)
	instance.checkpointStore = make(map[Checkpoint]bool)
	instance.chkpts = make(map[uint64]*blockState)
	instance.viewChangeStore = make(map[vcidx]*ViewChange)
	instance.pset = make(map[uint64]*ViewChange_PQ)
	instance.qset = make(map[qidx]*ViewChange_PQ)
	instance.newViewStore = make(map[uint64]*NewView)

	// initialize state transfer
	instance.hChkpts = make(map[uint64]uint64)

	defaultPeerIDs := make([]*protos.PeerID, instance.replicaCount-1)
	if instance.replicaCount > 1 {
		// For some tests, only 1 replica will be present, and defaultPeerIDs makes no sense
		for i := uint64(0); i < uint64(instance.replicaCount); i++ {
			handle, err := getValidatorHandle(i)
			if err != nil {
				panic(fmt.Errorf("Cannot retrieve handle for peer which must exist : %s", err))
			}
			if i < instance.id {
				logger.Debug("Replica %d assigning %v to index %d for replicaCount %d and id %d", instance.id, handle, i, instance.replicaCount, instance.id)
				defaultPeerIDs[i] = handle
			} else if i > instance.id {
				logger.Debug("Replica %d assigning %v to index %d for replicaCount %d and id %d", instance.id, handle, i-1, instance.replicaCount, instance.id)
				defaultPeerIDs[i-1] = handle
			} else {
				// This is our ID, do not add it to the list of default peers
			}
		}
	} else {
		logger.Debug("Replica %d not initializing defaultPeerIDs, as replicaCount is %d", instance.id, instance.replicaCount)
	}

	if myHandle, err := getValidatorHandle(instance.id); err != nil {
		panic("Could not retrieve own handle")
	} else {
		instance.sts = statetransfer.NewStateTransferState(myHandle, config, ledger, defaultPeerIDs)
	}

	listener := struct{ statetransfer.ProtoListener }{}
	listener.CompletedImpl = instance.stateTransferCompleted
	instance.sts.RegisterListener(&listener)

	// load genesis checkpoint
	genesisBlock, err := instance.ledger.GetBlock(0)
	if err != nil {
		panic(fmt.Errorf("Cannot load genesis block: %s", err))
	}
	genesisHash, err := ledger.HashBlock(genesisBlock)
	if err != nil {
		panic(fmt.Errorf("Cannot hash genesis block: %s", err))
	}
	instance.chkpts[0] = &blockState{
		blockNumber: 0,
		blockHash:   base64.StdEncoding.EncodeToString(genesisHash),
	}

	// create non-running timer XXX ugly
	instance.newViewTimer = time.NewTimer(100 * time.Hour)
	instance.newViewTimer.Stop()
	instance.timerResetCount = 1
	instance.lastNewViewTimeout = instance.newViewTimeout
	instance.outstandingReqs = make(map[string]*Request)
	instance.missingReqs = make(map[string]bool)

	go instance.timerHander()
	go instance.executeRoutine()

	return instance
}

func (instance *pbftCore) lock() {
	// Uncomment to debug races
	//logger.Debug("Replica %d acquiring lock", instance.id)
	instance.internalLock.Lock()
	//logger.Debug("Replica %d acquired lock", instance.id)
}

func (instance *pbftCore) unlock() {
	// Uncomment to debug races
	//logger.Debug("Replica %d releasing lock", instance.id)
	instance.internalLock.Unlock()
	//logger.Debug("Replica %d released lock", instance.id)
}

// close tears down resources opened by newPbftCore
func (instance *pbftCore) close() {
	instance.lock()
	close(instance.closed)
	instance.newViewTimer.Stop()
	instance.sts.Stop()
	instance.unlock()
}

// drain remaining requests
func (instance *pbftCore) drain() {
	instance.lock()
	for instance.executing {
		instance.notifyExec.Wait()
	}
	instance.executeOutstanding()
	instance.unlock()
}

// allow the view-change protocol to kick-off when the timer expires
func (instance *pbftCore) timerHander() {
	for {
		select {
		case <-instance.closed:
			return

		case <-instance.newViewTimer.C:
<<<<<<< HEAD
			instance.lock.Lock()
			logger.Info("Replica %d view change timer expired", instance.id)
			instance.sendViewChange()
			instance.lock.Unlock()
=======
			instance.timerExpiredCount++
			logger.Debug("Replica %d view change timeout expired, waiting for lock with expired count %d", instance.id, instance.timerExpiredCount)
			instance.lock()
			// This is a nasty potential race, the timer could fire, but be blocked waiting for the lock
			// meanwhile the system recovers via new view messages, and resets the timer, but this thread would still
			// try to change views.
			if instance.timerResetCount > instance.timerExpiredCount {
				logger.Debug("Replica %d view change timeout has expired count %d, but has reset count %d, so was reset before the view change could be sent", instance.id, instance.timerExpiredCount, instance.timerResetCount)
			} else {
				logger.Info("Replica %d view change timeout expired, sending view change", instance.id)
				instance.sendViewChange()
			}
			instance.unlock()
>>>>>>> f3b496f3
		}
	}
}

// =============================================================================
// helper functions for PBFT
// =============================================================================

// Given a certain view n, what is the expected primary?
func (instance *pbftCore) primary(n uint64) uint64 {
	return n % uint64(instance.replicaCount)
}

// Is the sequence number between watermarks?
func (instance *pbftCore) inW(n uint64) bool {
	return n-instance.h > 0 && n-instance.h <= instance.L
}

// Is the view right? And is the sequence number between watermarks?
func (instance *pbftCore) inWV(v uint64, n uint64) bool {
	return instance.view == v && instance.inW(n)
}

// Given a digest/view/seq, is there an entry in the certLog?
// If so, return it. If not, create it.
func (instance *pbftCore) getCert(v uint64, n uint64) (cert *msgCert) {
	idx := msgID{v, n}
	cert, ok := instance.certStore[idx]
	if ok {
		return
	}

	cert = &msgCert{}
	instance.certStore[idx] = cert
	return
}

// =============================================================================
// preprepare/prepare/commit quorum checks
// =============================================================================

func (instance *pbftCore) prePrepared(digest string, v uint64, n uint64) bool {
	_, mInLog := instance.reqStore[digest]

	if digest != "" && !mInLog {
		return false
	}

	if q, ok := instance.qset[qidx{digest, n}]; ok && q.View == v {
		return true
	}

	cert := instance.certStore[msgID{v, n}]
	if cert != nil {
		p := cert.prePrepare
		if p != nil && p.View == v && p.SequenceNumber == n && p.RequestDigest == digest {
			return true
		}
	}
	logger.Debug("Replica %d does not have view=%d/seqNo=%d pre-prepared",
		instance.id, v, n)
	return false
}

func (instance *pbftCore) prepared(digest string, v uint64, n uint64) bool {
	if !instance.prePrepared(digest, v, n) {
		return false
	}

	if p, ok := instance.pset[n]; ok && p.View == v && p.Digest == digest {
		return true
	}

	quorum := 0
	cert := instance.certStore[msgID{v, n}]
	if cert == nil {
		return false
	}

	for _, p := range cert.prepare {
		if p.View == v && p.SequenceNumber == n && p.RequestDigest == digest {
			quorum++
		}
	}

	logger.Debug("Replica %d prepare count for view=%d/seqNo=%d: %d",
		instance.id, v, n, quorum)

	return quorum >= 2*instance.f
}

func (instance *pbftCore) committed(digest string, v uint64, n uint64) bool {
	if !instance.prepared(digest, v, n) {
		return false
	}

	quorum := 0
	cert := instance.certStore[msgID{v, n}]
	if cert == nil {
		return false
	}

	for _, p := range cert.commit {
		if p.View == v && p.SequenceNumber == n {
			quorum++
		}
	}

	logger.Debug("Replica %d commit count for view=%d/seqNo=%d: %d",
		instance.id, v, n, quorum)

	return quorum >= 2*instance.f+1
}

// Handles finishing the state transfer by executing outstanding transactions
func (instance *pbftCore) stateTransferCompleted(blockNumber uint64, blockHash []byte, peerIDs []*protos.PeerID, metadata interface{}) {

	if md, ok := metadata.(*stateTransferMetadata); ok {
		// Make sure the message thread is not currently modifying pbft
		instance.lock()
		defer instance.unlock()

		instance.lastExec = md.sequenceNumber
		logger.Debug("Replica %d completed state transfer to sequence number %d, about to execute outstanding requests", instance.id, instance.lastExec)
		instance.executeOutstanding()
	}
}

// =============================================================================
// receive methods
// =============================================================================

// handle new consensus requests
<<<<<<< HEAD
func (instance *pbftCore) request(msgPayload []byte, senderID uint64) error {
	msg := &Message{&Message_Request{&Request{Payload: msgPayload,
		ReplicaId: senderID}}}
	instance.lock.Lock()
	defer instance.lock.Unlock()
	instance.recvMsgSync(msg, senderID)
=======
func (instance *pbftCore) request(msgPayload []byte) error {
	msg := &Message{&Message_Request{&Request{Payload: msgPayload}}}
	instance.lock()
	defer instance.unlock()
	instance.recvMsgSync(msg)
>>>>>>> f3b496f3

	return nil
}

// handle internal consensus messages
func (instance *pbftCore) receive(msgPayload []byte, senderID uint64) error {
	msg := &Message{}
	err := proto.Unmarshal(msgPayload, msg)
	if err != nil {
		return fmt.Errorf("Error unpacking payload from message: %s", err)
	}

<<<<<<< HEAD
	instance.lock.Lock()
	defer instance.lock.Unlock()
	instance.recvMsgSync(msg, senderID)
=======
	instance.lock()
	defer instance.unlock()
	instance.recvMsgSync(msg)
>>>>>>> f3b496f3

	return nil
}

func (instance *pbftCore) recvMsgSync(msg *Message, senderID uint64) (err error) {

	if req := msg.GetRequest(); req != nil {
		if senderID != req.ReplicaId {
			err = fmt.Errorf("Sender ID included in request message (%v) doesn't match ID corresponding to the receiving stream (%v)", req.ReplicaId, senderID)
			logger.Warning(err.Error())
			return
		}
		err = instance.recvRequest(req)
	} else if preprep := msg.GetPrePrepare(); preprep != nil {
		if senderID != preprep.ReplicaId {
			err = fmt.Errorf("Sender ID included in pre-prepare message (%v) doesn't match ID corresponding to the receiving stream (%v)", preprep.ReplicaId, senderID)
			logger.Warning(err.Error())
			return
		}
		err = instance.recvPrePrepare(preprep)
	} else if prep := msg.GetPrepare(); prep != nil {
		if senderID != prep.ReplicaId {
			err = fmt.Errorf("Sender ID included in prepare message (%v) doesn't match ID corresponding to the receiving stream (%v)", prep.ReplicaId, senderID)
			logger.Warning(err.Error())
			return
		}
		err = instance.recvPrepare(prep)
	} else if commit := msg.GetCommit(); commit != nil {
		if senderID != commit.ReplicaId {
			err = fmt.Errorf("Sender ID included in commit message (%v) doesn't match ID corresponding to the receiving stream (%v)", commit.ReplicaId, senderID)
			logger.Warning(err.Error())
			return
		}
		err = instance.recvCommit(commit)
	} else if chkpt := msg.GetCheckpoint(); chkpt != nil {
		if senderID != chkpt.ReplicaId {
			err = fmt.Errorf("Sender ID included in checkpoint message (%v) doesn't match ID corresponding to the receiving stream (%v)", chkpt.ReplicaId, senderID)
			logger.Warning(err.Error())
			return
		}
		err = instance.recvCheckpoint(chkpt)
	} else if vc := msg.GetViewChange(); vc != nil {
		if senderID != vc.ReplicaId {
			err = fmt.Errorf("Sender ID included in view-change message (%v) doesn't match ID corresponding to the receiving stream (%v)", vc.ReplicaId, senderID)
			logger.Warning(err.Error())
			return
		}
		err = instance.recvViewChange(vc)
	} else if nv := msg.GetNewView(); nv != nil {
		if senderID != nv.ReplicaId {
			err = fmt.Errorf("Sender ID included in new-view message (%v) doesn't match ID corresponding to the receiving stream (%v)", nv.ReplicaId, senderID)
			logger.Warning(err.Error())
			return
		}
		err = instance.recvNewView(nv)
	} else if fr := msg.GetFetchRequest(); fr != nil {
		if senderID != fr.ReplicaId {
			err = fmt.Errorf("Sender ID included in fetch-request message (%v) doesn't match ID corresponding to the receiving stream (%v)", fr.ReplicaId, senderID)
			logger.Warning(err.Error())
			return
		}
		err = instance.recvFetchRequest(fr)
	} else if req := msg.GetReturnRequest(); req != nil {
		// it's ok for sender ID and replica ID to differ; we're sending the original request message
		err = instance.recvReturnRequest(req)
	} else {
		err = fmt.Errorf("Invalid message: %v", msg)
		logger.Error("%s", err)
	}

	return
}

func (instance *pbftCore) recvRequest(req *Request) error {
	digest := hashReq(req)
	logger.Debug("Replica %d received request: %s", instance.id, digest)

	if err := instance.consumer.validate(req.Payload); err != nil {
		logger.Warning("Request %s did not verify: %s", digest, err)
		return err
	}

	instance.reqStore[digest] = req
	instance.outstandingReqs[digest] = req
	if !instance.timerActive {
		instance.startTimer(instance.requestTimeout)
	}

	if instance.primary(instance.view) == instance.id && instance.activeView { // if we're primary of current view
		n := instance.seqNo + 1
		haveOther := false

		for _, cert := range instance.certStore { // check for other PRE-PREPARE for same digest, but different seqNo
			if p := cert.prePrepare; p != nil {
				if p.View == instance.view && p.SequenceNumber != n && p.RequestDigest == digest {
					logger.Debug("Other pre-prepare found with same digest but different seqNo: %d instead of %d", p.SequenceNumber, n)
					haveOther = true
					break
				}
			}
		}

		if instance.inWV(instance.view, n) && !haveOther {
			logger.Debug("Primary %d broadcasting pre-prepare for view=%d/seqNo=%d and digest %s",
				instance.id, instance.view, n, digest)
			instance.seqNo = n
			preprep := &PrePrepare{
				View:           instance.view,
				SequenceNumber: instance.seqNo,
				RequestDigest:  digest,
				Request:        req,
				ReplicaId:      instance.id,
			}
			cert := instance.getCert(instance.view, n)
			cert.prePrepare = preprep

			return instance.innerBroadcast(&Message{&Message_PrePrepare{preprep}}, false)
		}
	}

	return nil
}

func (instance *pbftCore) recvPrePrepare(preprep *PrePrepare) error {
	logger.Debug("Replica %d received pre-prepare from replica %d for view=%d/seqNo=%d",
		instance.id, preprep.ReplicaId, preprep.View, preprep.SequenceNumber)

	if !instance.activeView {
		return nil
	}

	if instance.primary(instance.view) != preprep.ReplicaId {
		logger.Warning("Pre-prepare from other than primary: got %d, should be %d", preprep.ReplicaId, instance.primary(instance.view))
		return nil
	}

	if !instance.inWV(preprep.View, preprep.SequenceNumber) {
		logger.Warning("Pre-prepare view different, or sequence number outside watermarks: preprep.View %d, expected.View %d, seqNo %d, low-mark %d", preprep.View, instance.primary(instance.view), preprep.SequenceNumber, instance.h)
		return nil
	}

	cert := instance.getCert(preprep.View, preprep.SequenceNumber)
	if cert.prePrepare != nil && cert.prePrepare.RequestDigest != preprep.RequestDigest {
		logger.Warning("Pre-prepare found for same view/seqNo but different digest: received %s, stored %s", preprep.RequestDigest, cert.prePrepare.RequestDigest)
	} else {
		cert.prePrepare = preprep
	}

	// Store the request if, for whatever reason, haven't received it from an earlier broadcast.
	if _, ok := instance.reqStore[preprep.RequestDigest]; !ok {
		digest := hashReq(preprep.Request)
		if digest != preprep.RequestDigest {
			logger.Warning("Pre-prepare request and request digest do not match: request %s, digest %s",
				digest, preprep.RequestDigest)
			return nil
		}
		if err := instance.consumer.validate(preprep.Request.Payload); err != nil {
			logger.Warning("Request %s did not verify: %s", digest, err)
			return err
		}

		instance.reqStore[digest] = preprep.Request
		instance.outstandingReqs[digest] = preprep.Request
	}

	if instance.primary(instance.view) != instance.id && instance.prePrepared(preprep.RequestDigest, preprep.View, preprep.SequenceNumber) && !cert.sentPrepare {
		logger.Debug("Backup %d broadcasting prepare for view=%d/seqNo=%d",
			instance.id, preprep.View, preprep.SequenceNumber)

		prep := &Prepare{
			View:           preprep.View,
			SequenceNumber: preprep.SequenceNumber,
			RequestDigest:  preprep.RequestDigest,
			ReplicaId:      instance.id,
		}

		// TODO build this properly
		// https://github.com/openblockchain/obc-peer/issues/217
		if instance.byzantine {
			prep.RequestDigest = "foo"
		}

		cert.sentPrepare = true
		return instance.innerBroadcast(&Message{&Message_Prepare{prep}}, true)
	}

	return nil
}

func (instance *pbftCore) recvPrepare(prep *Prepare) error {
	logger.Debug("Replica %d received prepare from replica %d for view=%d/seqNo=%d",
		instance.id, prep.ReplicaId, prep.View, prep.SequenceNumber)

	if !(instance.primary(instance.view) != prep.ReplicaId && instance.inWV(prep.View, prep.SequenceNumber)) {
		logger.Warning("Ignoring invalid prepare")
		return nil
	}

	cert := instance.getCert(prep.View, prep.SequenceNumber)

	for _, prevPrep := range cert.prepare {
		if prevPrep.ReplicaId == prep.ReplicaId {
			logger.Warning("Ignoring duplicate prepare from %d", prep.ReplicaId)
			return nil
		}
	}
	cert.prepare = append(cert.prepare, prep)
	if instance.prepared(prep.RequestDigest, prep.View, prep.SequenceNumber) && !cert.sentCommit {
		logger.Debug("Replica %d broadcasting commit for view=%d/seqNo=%d",
			instance.id, prep.View, prep.SequenceNumber)

		commit := &Commit{
			View:           prep.View,
			SequenceNumber: prep.SequenceNumber,
			RequestDigest:  prep.RequestDigest,
			ReplicaId:      instance.id,
		}

		cert.sentCommit = true

		return instance.innerBroadcast(&Message{&Message_Commit{commit}}, true)
	}

	return nil
}

func (instance *pbftCore) recvCommit(commit *Commit) error {
	logger.Debug("Replica %d received commit from replica %d for view=%d/seqNo=%d",
		instance.id, commit.ReplicaId, commit.View, commit.SequenceNumber)

	if instance.inWV(commit.View, commit.SequenceNumber) {
		cert := instance.getCert(commit.View, commit.SequenceNumber)
		for _, prevCommit := range cert.commit {
			if prevCommit.ReplicaId == commit.ReplicaId {
				logger.Warning("Ignoring duplicate commit from %d", commit.ReplicaId)
				return nil
			}
		}
		cert.commit = append(cert.commit, commit)

		// note that we can reach this point without
		// broadcasting a commit ourselves
		select { // non-blocking channel send
		case instance.notifyCommit <- true:
		default:
		}
	} else {
		logger.Warning("Replica %d ignoring commit for view=%d/seqNo=%d: not in-wv",
			instance.id, commit.View, commit.SequenceNumber)
	}

	return nil
}

func (instance *pbftCore) executeRoutine() {
	for {
		select {
		case <-instance.notifyCommit:
			instance.lock()
			instance.executeOutstanding()
			instance.unlock()

		case <-instance.closed:
			return
		}
	}
}

func (instance *pbftCore) executeOutstanding() {
	// Do not attempt to execute requests while we know we are in a bad state
	if instance.sts.InProgress() {
		return
	}

	for retry := true; retry; {
		retry = false
		for idx := range instance.certStore {
			if instance.executeOne(idx) {
				// range over the certStore again
				retry = true
				break
			}
		}
	}

	return
}

func (instance *pbftCore) executeOne(idx msgID) bool {
	if instance.executing {
		return false
	}

	cert := instance.certStore[idx]

	if idx.n != instance.lastExec+1 || cert == nil || cert.prePrepare == nil {
		return false
	}

	// we now have the right sequence number that doesn't create holes

	digest := cert.prePrepare.RequestDigest
	req := instance.reqStore[digest]

	if !instance.committed(digest, idx.v, idx.n) {
		return false
	}

	// we have a commit certificate for this request
	instance.lastExec = idx.n
	instance.stopTimer()
	instance.lastNewViewTimeout = instance.newViewTimeout

	// null request
	if digest == "" {
		logger.Info("Replica %d executing/committing null request for view=%d/seqNo=%d",
			instance.id, idx.v, idx.n)
	} else {
		logger.Info("Replica %d executing/committing request for view=%d/seqNo=%d and digest %s",
			instance.id, idx.v, idx.n, digest)
		delete(instance.outstandingReqs, digest)

		instance.executing = true
		instance.unlock()
		instance.consumer.execute(req.Payload)
		instance.lock()
		instance.executing = false
		instance.notifyExec.Broadcast()
	}

	if len(instance.outstandingReqs) > 0 {
		instance.startTimer(instance.requestTimeout)
	}

	if instance.lastExec%instance.K == 0 {
		blockHeight, err := instance.ledger.GetBlockchainSize()
		if nil != err {
			panic("Could not determine block height, this is irrecoverable")
		}

		lastBlock, err := instance.ledger.GetBlock(blockHeight - 1)
		if nil != err {
			// TODO this can maybe handled more gracefully, but seems likely to be irrecoverable
			panic(fmt.Errorf("Just committed a block, but could not retrieve it : %s", err))
		}

		blockHashBytes, err := instance.ledger.HashBlock(lastBlock)

		if nil != err {
			// TODO this can maybe handled more gracefully, but seems likely to be irrecoverable
			panic(fmt.Errorf("Replica %d could not compute its own state hash, this indicates an irrecoverable situation: %s", instance.id, err))
		}

		blockHashAsString := base64.StdEncoding.EncodeToString(blockHashBytes)

		logger.Debug("Replica %d preparing checkpoint for view=%d/seqNo=%d and b64 block hash %s",
			instance.id, instance.view, instance.lastExec, blockHashAsString)

		chkpt := &Checkpoint{
			SequenceNumber: instance.lastExec,
			ReplicaId:      instance.id,
			BlockNumber:    blockHeight - 1,
			BlockHash:      blockHashAsString,
		}
		instance.chkpts[instance.lastExec] = &blockState{
			blockNumber: chkpt.BlockNumber,
			blockHash:   chkpt.BlockHash,
		}
		instance.innerBroadcast(&Message{&Message_Checkpoint{chkpt}}, true)
	}

	return true
}

func (instance *pbftCore) moveWatermarks(h uint64) {
	for idx, cert := range instance.certStore {
		if idx.n <= h {
			logger.Debug("Replica %d cleaning quorum certificate for view=%d/seqNo=%d",
				instance.id, idx.v, idx.n)
			delete(instance.reqStore, cert.prePrepare.RequestDigest)
			delete(instance.certStore, idx)
		}
	}

	for testChkpt := range instance.checkpointStore {
		if testChkpt.SequenceNumber <= h {
			logger.Debug("Replica %d cleaning checkpoint message from replica %d, seqNo %d, b64 block hash %s",
				instance.id, testChkpt.ReplicaId, testChkpt.SequenceNumber, testChkpt.BlockHash)
			delete(instance.checkpointStore, testChkpt)
		}
	}

	for n := range instance.pset {
		if n <= h {
			delete(instance.pset, n)
		}
	}

	for idx := range instance.qset {
		if idx.n <= h {
			delete(instance.qset, idx)
		}
	}

	for n := range instance.chkpts {
		if n < h {
			delete(instance.chkpts, n)
		}
	}

	instance.h = h

	logger.Debug("Replica %d updated low watermark to %d",
		instance.id, instance.h)
}

func (instance *pbftCore) witnessCheckpoint(chkpt *Checkpoint) {

	H := instance.h + instance.L

	// Track the last observed checkpoint sequence number if it exceeds our high watermark, keyed by replica to prevent unbounded growth
	if chkpt.SequenceNumber < H {
		// For non-byzantine nodes, the checkpoint sequence number increases monotonically
		delete(instance.hChkpts, chkpt.ReplicaId)
	} else {
		// We do not track the highest one, as a byzantine node could pick an arbitrarilly high sequence number
		// and even if it recovered to be non-byzantine, we would still believe it to be far ahead
		instance.hChkpts[chkpt.ReplicaId] = chkpt.SequenceNumber

		// If f+1 other replicas have reported checkpoints that were (at one time) outside our watermarks
		// we need to check to see if we have fallen behind.
		if len(instance.hChkpts) >= instance.f+1 {
			chkptSeqNumArray := make([]uint64, len(instance.hChkpts))
			index := 0
			for replicaID, hChkpt := range instance.hChkpts {
				chkptSeqNumArray[index] = hChkpt
				index++
				if hChkpt < H {
					delete(instance.hChkpts, replicaID)
				}
			}
			sort.Sort(sortableUint64Slice(chkptSeqNumArray))

			// If f+1 nodes have issued checkpoints above our high water mark, then
			// we will never record 2f+1 checkpoints for that sequence number, we are out of date
			// (This is because all_replicas - missed - me = 3f+1 - f - 1 = 2f)
			if m := chkptSeqNumArray[len(instance.hChkpts)-(instance.f+1)]; m > H {
				logger.Warning("Replica %d is out of date, f+1 nodes agree checkpoint with seqNo %d exists but our high water mark is %d", instance.id, chkpt.SequenceNumber, H)
				instance.moveWatermarks(m)

				furthestReplicaIds := make([]*protos.PeerID, instance.f+1)
				i := 0
				for replicaID, hChkpt := range instance.hChkpts {
					if hChkpt >= m {
						var err error
						if furthestReplicaIds[i], err = getValidatorHandle(replicaID); nil != err {
							panic(fmt.Errorf("Received a replicaID in a checkpoint which does not map to a peer : %s", err))
						}
						i++
					}
				}

				// Make sure we don't try to start a second state transfer while one is going on
				if !instance.sts.InProgress() {
					instance.sts.Initiate(furthestReplicaIds)
				}
			}

			return
		}
	}

}

func (instance *pbftCore) witnessCheckpointWeakCert(chkpt *Checkpoint) {
	checkpointMembers := make([]*protos.PeerID, instance.replicaCount)
	i := 0
	for testChkpt := range instance.checkpointStore {
		if testChkpt.SequenceNumber == chkpt.SequenceNumber && testChkpt.BlockHash == chkpt.BlockHash {
			var err error
			if checkpointMembers[i], err = getValidatorHandle(testChkpt.ReplicaId); err != nil {
				panic(fmt.Errorf("Received a replicaID in a checkpoint which does not map to a peer : %s", err))
			} else {
				logger.Debug("Replica %d adding replica %d (handle %v) to weak cert", instance.id, testChkpt.ReplicaId, checkpointMembers[i])
			}
			i++
		}
	}

	blockHashBytes, err := base64.StdEncoding.DecodeString(chkpt.BlockHash)
	if nil != err {
		logger.Error("Replica %d received a weak checkpoint cert for block %d which could not be decoded (%s)", instance.id, chkpt.BlockNumber, chkpt.BlockHash)
		return
	}
	logger.Debug("Replica %d witnessed a weak certificate for checkpoint %d, weak cert attested to by %d of %d (%v)", instance.id, chkpt.SequenceNumber, i, instance.replicaCount, checkpointMembers)
	instance.sts.AddTarget(chkpt.BlockNumber, blockHashBytes, checkpointMembers[0:i], &stateTransferMetadata{sequenceNumber: chkpt.SequenceNumber})
}

func (instance *pbftCore) recvCheckpoint(chkpt *Checkpoint) error {
	logger.Debug("Replica %d received checkpoint from replica %d, seqNo %d, digest %s",
		instance.id, chkpt.ReplicaId, chkpt.SequenceNumber, chkpt.BlockHash)

	instance.witnessCheckpoint(chkpt) // State transfer tracking

	if !instance.inW(chkpt.SequenceNumber) {
		// If the instance is performing a state transfer, sequence numbers outside the watermarks is expected
		if !instance.sts.InProgress() {
			logger.Warning("Checkpoint sequence number outside watermarks: seqNo %d, low-mark %d", chkpt.SequenceNumber, instance.h)
		}
		return nil
	}

	instance.checkpointStore[*chkpt] = true

	matching := 0
	for testChkpt := range instance.checkpointStore {
		if testChkpt.SequenceNumber == chkpt.SequenceNumber && testChkpt.BlockHash == chkpt.BlockHash {
			matching++
		}
	}
	logger.Debug("Replica %d found %d matching checkpoints for seqNo %d, digest %s, blocknumber %d",
		instance.id, matching, chkpt.SequenceNumber, chkpt.BlockHash, chkpt.BlockNumber)

	if instance.sts.InProgress() && matching >= instance.f+1 {
		// We do have a weak cert
		instance.witnessCheckpointWeakCert(chkpt)
	}

	if matching <= instance.f*2 {
		// We do not have a quorum yet
		return nil
	}

	// It is actually just fine if we do not have this checkpoint
	// and should not trigger a state transfer
	// Imagine we are executing sequence number k-1 and we are slow for some reason
	// then everyone else finishes executing k, and we receive a checkpoint quorum
	// which we will agree with very shortly, but do not move our watermarks until
	// we have reached this checkpoint
	// Note, this is not divergent from the paper, as the paper requires that
	// the quorum certificate must contain 2f+1 messages, including its own
	if _, ok := instance.chkpts[chkpt.SequenceNumber]; !ok {
		logger.Debug("Replica %d found checkpoint quorum for seqNo %d, digest %s, but it has not reached this checkpoint itself yet",
			instance.id, chkpt.SequenceNumber, chkpt.BlockHash)
		return nil
	}

	logger.Debug("Replica %d found checkpoint quorum for seqNo %d, digest %s",
		instance.id, chkpt.SequenceNumber, chkpt.BlockHash)

	instance.moveWatermarks(chkpt.SequenceNumber)

	return instance.processNewView()
}

// used in view-change to fetch missing assigned, non-checkpointed requests
func (instance *pbftCore) fetchRequests() (err error) {
	var msg *Message
	for digest := range instance.missingReqs {
		msg = &Message{&Message_FetchRequest{&FetchRequest{
			RequestDigest: digest,
			ReplicaId:     instance.id,
		}}}
		instance.innerBroadcast(msg, false)
	}

	return
}

func (instance *pbftCore) recvFetchRequest(fr *FetchRequest) (err error) {
	digest := fr.RequestDigest
	if _, ok := instance.reqStore[digest]; !ok {
		return nil // we don't have it either
	}

	req := instance.reqStore[digest]
	msg := &Message{&Message_ReturnRequest{ReturnRequest: req}}
	msgPacked, err := proto.Marshal(msg)
	if err != nil {
		return fmt.Errorf("Error marshalling return-request message: %v", err)
	}

	receiver := fr.ReplicaId
	err = instance.consumer.unicast(msgPacked, receiver)

	return
}

func (instance *pbftCore) recvReturnRequest(req *Request) (err error) {
	digest := hashReq(req)
	if _, ok := instance.missingReqs[digest]; !ok {
		return nil // either the wrong digest, or we got it already from someone else
	}

	instance.reqStore[digest] = req
	delete(instance.missingReqs, digest)

	return instance.processNewView()
}

// =============================================================================
// Misc. methods go here
// =============================================================================

// Marshals a Message and hands it to the Stack. If toSelf is true,
// the message is also dispatched to the local instance's RecvMsgSync.
func (instance *pbftCore) innerBroadcast(msg *Message, toSelf bool) error {
	msgRaw, err := proto.Marshal(msg)
	if err != nil {
		return fmt.Errorf("[innerBroadcast] Cannot marshal message: %s", err)
	}
	instance.consumer.broadcast(msgRaw)

	// We call ourselves synchronously, so that testing can run
	// synchronous.
	if toSelf {
		instance.recvMsgSync(msg, instance.id)
	}
	return nil
}

func (instance *pbftCore) startTimer(timeout time.Duration) {
	if !instance.newViewTimer.Reset(timeout) && instance.timerActive {
		// A false return from Reset indicates the timer fired or was stopped
		// The instance.timerActive == true indicates that it was not stopped
		// Therefore, the timer has already fired, so increment timerResetCount
		// to prevent the view change thread from initiating a view change if
		// it has not already done so
		instance.timerResetCount++
		logger.Debug("Replica %d resetting a running new view timer for %s, reset count now", instance.id, timeout, instance.timerResetCount)
	} else {
		logger.Debug("Replica %d starting new view timer for %s", instance.id, timeout)
	}
	instance.timerActive = true
}

func (instance *pbftCore) stopTimer() {

	// Stop the timer regardless
	if !instance.newViewTimer.Stop() && instance.timerActive {
		// See comment in startTimer for more detail, but this indicates our Stop is occurring
		// after the view change thread has become active, so incremeent the reset count to prevent a race
		instance.timerResetCount++
		logger.Debug("Replica %d stopping an expired new view timer, reset count now %d", instance.id, instance.timerResetCount)
	} else {
		logger.Debug("Replica %d stopping a running new view timer", instance.id)
	}
	instance.timerActive = false
}

func hashReq(req *Request) (digest string) {
	reqRaw, _ := proto.Marshal(req)
	return base64.StdEncoding.EncodeToString(util.ComputeCryptoHash(reqRaw))
}<|MERGE_RESOLUTION|>--- conflicted
+++ resolved
@@ -302,14 +302,8 @@
 			return
 
 		case <-instance.newViewTimer.C:
-<<<<<<< HEAD
-			instance.lock.Lock()
-			logger.Info("Replica %d view change timer expired", instance.id)
-			instance.sendViewChange()
-			instance.lock.Unlock()
-=======
 			instance.timerExpiredCount++
-			logger.Debug("Replica %d view change timeout expired, waiting for lock with expired count %d", instance.id, instance.timerExpiredCount)
+			logger.Debug("Replica %d view change timer expired, waiting for lock with expired count %d", instance.id, instance.timerExpiredCount)
 			instance.lock()
 			// This is a nasty potential race, the timer could fire, but be blocked waiting for the lock
 			// meanwhile the system recovers via new view messages, and resets the timer, but this thread would still
@@ -321,7 +315,6 @@
 				instance.sendViewChange()
 			}
 			instance.unlock()
->>>>>>> f3b496f3
 		}
 	}
 }
@@ -455,20 +448,12 @@
 // =============================================================================
 
 // handle new consensus requests
-<<<<<<< HEAD
 func (instance *pbftCore) request(msgPayload []byte, senderID uint64) error {
 	msg := &Message{&Message_Request{&Request{Payload: msgPayload,
 		ReplicaId: senderID}}}
-	instance.lock.Lock()
-	defer instance.lock.Unlock()
-	instance.recvMsgSync(msg, senderID)
-=======
-func (instance *pbftCore) request(msgPayload []byte) error {
-	msg := &Message{&Message_Request{&Request{Payload: msgPayload}}}
 	instance.lock()
 	defer instance.unlock()
-	instance.recvMsgSync(msg)
->>>>>>> f3b496f3
+	instance.recvMsgSync(msg, senderID)
 
 	return nil
 }
@@ -481,15 +466,9 @@
 		return fmt.Errorf("Error unpacking payload from message: %s", err)
 	}
 
-<<<<<<< HEAD
-	instance.lock.Lock()
-	defer instance.lock.Unlock()
-	instance.recvMsgSync(msg, senderID)
-=======
 	instance.lock()
 	defer instance.unlock()
-	instance.recvMsgSync(msg)
->>>>>>> f3b496f3
+	instance.recvMsgSync(msg, senderID)
 
 	return nil
 }
