--- conflicted
+++ resolved
@@ -133,13 +133,8 @@
 }
 
 // execute an opaque request which corresponds to an OBC Transaction
-<<<<<<< HEAD
 func (op *obcClassic) execute(txRaw []byte) {
-	if err := op.verify(txRaw); err != nil {
-=======
-func (op *obcClassic) execute(txRaw []byte, rawMetadata []byte) {
 	if err := op.validate(txRaw); err != nil {
->>>>>>> c6e1c506
 		logger.Error("Request in transaction did not verify: %s", err)
 		return
 	}
