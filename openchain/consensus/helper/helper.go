--- conflicted
+++ resolved
@@ -58,44 +58,6 @@
 // Stack-facing implementation goes here
 // =============================================================================
 
-<<<<<<< HEAD
-// GetReplicaHash returns the crypto IDs of the current replica and the whole network
-// TODO func (h *Helper) GetReplicaHash() (self []byte, network [][]byte, err error) {
-// ATTN: Until the crypto package is integrated, this functions returns
-// the <IP:port>s of the current replica and the whole network instead
-func (h *Helper) GetReplicaHash() (self string, network []string, err error) {
-	// v, _ := h.coordinator.GetValidator()
-	// self = v.GetID()
-	peer, err := peer.GetPeerEndpoint()
-	if err != nil {
-		return "", nil, err
-	}
-	self = peer.Address
-
-	config := viper.New()
-	config.SetConfigName("openchain")
-	config.AddConfigPath("./")
-	err = config.ReadInConfig()
-	if err != nil {
-		err = fmt.Errorf("Fatal error reading root config: %s", err)
-		return self, nil, err
-	}
-
-	// encodedHashes := config.GetStringSlice("peer.validator.replicas.hashes")
-	/* network = make([][]byte, len(encodedHashes))
-	for i, v := range encodedHashes {
-		network[i], _ = base64.StdEncoding.DecodeString(v)
-	} */
-	network = config.GetStringSlice("peer.validator.replicas.ips")
-
-	return self, network, nil
-}
-
-// GetReplicaID returns the uint handle corresponding to a replica address
-// TODO func (h *Helper) GetReplicaID(hash []byte) (id uint64, err error) {
-func (h *Helper) GetReplicaID(addr string) (id uint64, err error) {
-	_, network, err := h.GetReplicaHash()
-=======
 // GetNetworkHandles returns the handles (MVP: hashed raw enrollment certificates) of the current replica and the whole network of VPs
 func (h *Helper) GetNetworkHandles() (self string, network []string, err error) {
 	if viper.GetBool("security.enabled") {
@@ -149,29 +111,16 @@
 	}
 
 	_, network, err := h.GetNetworkHandles()
->>>>>>> 94735026
 	if err != nil {
 		return
 	}
 	for i, v := range network {
-<<<<<<< HEAD
-		// if bytes.Equal(v, hash) {
-		if v == addr {
-			return uint64(i), nil
-		}
-	}
-
-	//err = fmt.Errorf("Couldn't find crypto ID in list of VP IDs given in config")
-	err = fmt.Errorf("Couldn't find IP:port in list of VP addresses given in config")
-	return uint64(0), err
-=======
 		if v == handle {
 			return uint64(i), nil
 		}
 	}
 	err = fmt.Errorf("Couldn't find handle in list of VP handles")
 	return
->>>>>>> 94735026
 }
 
 // Broadcast sends a message to all validating peers.
@@ -201,22 +150,6 @@
 	return nil
 }
 
-<<<<<<< HEAD
-// BeginTxBatch gets invoked when the next round of transaction-batch
-// execution begins.
-func (h *Helper) BeginTxBatch(id interface{}) error {
-	ledger, err := ledger.GetLedger()
-	if err != nil {
-		return fmt.Errorf("Fail to get the ledger: %v", err)
-	}
-	if err := ledger.BeginTxBatch(id); err != nil {
-		return fmt.Errorf("Fail to begin transaction with the ledger: %v", err)
-	}
-	return nil
-}
-
-=======
->>>>>>> 94735026
 // ExecTXs executes all the transactions listed in the txs array
 // one-by-one. If all the executions are successful, it returns
 // the candidate global state hash, and nil error array.
@@ -232,17 +165,10 @@
 func (h *Helper) CommitTxBatch(id interface{}, transactions []*pb.Transaction, proof []byte) error {
 	ledger, err := ledger.GetLedger()
 	if err != nil {
-<<<<<<< HEAD
-		return fmt.Errorf("Fail to get the ledger: %v", err)
-	}
-	if err := ledger.CommitTxBatch(id, transactions, proof); err != nil {
-		return fmt.Errorf("Fail to commit transaction to the ledger: %v", err)
-=======
 		return fmt.Errorf("Failed to get the ledger: %v", err)
 	}
 	if err := ledger.CommitTxBatch(id, transactions, proof); err != nil {
 		return fmt.Errorf("Failed to commit transaction to the ledger: %v", err)
->>>>>>> 94735026
 	}
 	return nil
 }
@@ -252,14 +178,6 @@
 func (h *Helper) RollbackTxBatch(id interface{}) error {
 	ledger, err := ledger.GetLedger()
 	if err != nil {
-<<<<<<< HEAD
-		return fmt.Errorf("Fail to get the ledger: %v", err)
-	}
-	if err := ledger.RollbackTxBatch(id); err != nil {
-		return fmt.Errorf("Fail to rollback transaction with the ledger: %v", err)
-	}
-	return nil
-=======
 		return fmt.Errorf("Failed to get the ledger: %v", err)
 	}
 	if err := ledger.RollbackTxBatch(id); err != nil {
@@ -284,5 +202,4 @@
 		return nil, fmt.Errorf("Failed to get the ledger :%v", err)
 	}
 	return ledger.GetTempStateHash()
->>>>>>> 94735026
 }