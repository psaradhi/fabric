/*
Licensed to the Apache Software Foundation (ASF) under one
or more contributor license agreements.  See the NOTICE file
distributed with this work for additional information
regarding copyright ownership.  The ASF licenses this file
to you under the Apache License, Version 2.0 (the
"License"); you may not use this file except in compliance
with the License.  You may obtain a copy of the License at

  http://www.apache.org/licenses/LICENSE-2.0

Unless required by applicable law or agreed to in writing,
software distributed under the License is distributed on an
"AS IS" BASIS, WITHOUT WARRANTIES OR CONDITIONS OF ANY
KIND, either express or implied.  See the License for the
specific language governing permissions and limitations
under the License.
*/

package ledger

import (
	"bytes"
	"errors"
	"fmt"
	"reflect"
	"sync"

	"github.com/op/go-logging"
	"github.com/openblockchain/obc-peer/events/producer"
	"github.com/openblockchain/obc-peer/openchain/db"
	"github.com/openblockchain/obc-peer/openchain/ledger/statemgmt"
	"github.com/openblockchain/obc-peer/openchain/ledger/statemgmt/state"
	"github.com/tecbot/gorocksdb"

	"github.com/openblockchain/obc-peer/protos"
	"golang.org/x/net/context"
)

var ledgerLogger = logging.MustGetLogger("ledger")

var (
	// ErrOutOfBounds is returned if a request is out of bounds
	ErrOutOfBounds = errors.New("ledger: out of bounds")

	// ErrResourceNotFound is returned if a resource is not found
	ErrResourceNotFound = errors.New("ledger: resource not found")
)

// Ledger - the struct for openchain ledger
type Ledger struct {
	blockchain *blockchain
	state      *state.State
	currentID  interface{}
}

var ledger *Ledger
var ledgerError error
var once sync.Once

// GetLedger - gives a reference to a 'singleton' ledger
func GetLedger() (*Ledger, error) {
	once.Do(func() {
		ledger, ledgerError = newLedger()
	})
	return ledger, ledgerError
}

func newLedger() (*Ledger, error) {
	blockchain, err := newBlockchain()
	if err != nil {
		return nil, err
	}

	state := state.NewState()
	return &Ledger{blockchain, state, nil}, nil
}

/////////////////// Transaction-batch related methods ///////////////////////////////
/////////////////////////////////////////////////////////////////////////////////////

// BeginTxBatch - gets invoked when next round of transaction-batch execution begins
func (ledger *Ledger) BeginTxBatch(id interface{}) error {
	err := ledger.checkValidIDBegin()
	if err != nil {
		return err
	}
	ledger.currentID = id
	return nil
}

// GetTXBatchPreviewBlock returns a preview block that will have the same
// block.GetHash() result as the block commited to the database if
// ledger.CommitTxBatch is called with the same parameters. If the state is modified
// by a transaction between these two calls, the hash will be different. The
// preview block does not include non-hashed data such as the local timestamp.
func (ledger *Ledger) GetTXBatchPreviewBlock(id interface{},
	transactions []*protos.Transaction, metadata []byte) (*protos.Block, error) {
	err := ledger.checkValidIDCommitORRollback(id)
	if err != nil {
		return nil, err
	}
	stateHash, err := ledger.state.GetHash()
	if err != nil {
		return nil, err
	}
	return ledger.blockchain.buildBlock(protos.NewBlock(transactions, metadata), stateHash), nil
}

// CommitTxBatch - gets invoked when the current transaction-batch needs to be committed
// This function returns successfully iff the transactions details and state changes (that
// may have happened during execution of this transaction-batch) have been committed to permanent storage
func (ledger *Ledger) CommitTxBatch(id interface{}, transactions []*protos.Transaction, metadata []byte) error {
	err := ledger.checkValidIDCommitORRollback(id)
	if err != nil {
		return err
	}

	success := true
	defer ledger.resetForNextTxGroup(success)
	defer ledger.blockchain.blockPersistenceStatus(success)

	stateHash, err := ledger.state.GetHash()
	if err != nil {
		success = false
		return err
	}

	writeBatch := gorocksdb.NewWriteBatch()
<<<<<<< HEAD
	block := protos.NewBlock("proposerID", transactions, metadata)
=======
	block := protos.NewBlock(transactions, metadata)
>>>>>>> 0e75eb9e
	newBlockNumber, err := ledger.blockchain.addPersistenceChangesForNewBlock(context.TODO(), block, stateHash, writeBatch)
	if err != nil {
		success = false
		return err
	}
	ledger.state.AddChangesForPersistence(newBlockNumber, writeBatch)
	opt := gorocksdb.NewDefaultWriteOptions()
	dbErr := db.GetDBHandle().DB.Write(opt, writeBatch)
	if dbErr != nil {
		success = false
		return dbErr
	}
	producer.Send(producer.CreateBlockEvent(block))
	return nil
}

// RollbackTxBatch - Descards all the state changes that may have taken place during the execution of
// current transaction-batch
func (ledger *Ledger) RollbackTxBatch(id interface{}) error {
	ledgerLogger.Debug("RollbackTxBatch for id = [%s]", id)
	err := ledger.checkValidIDCommitORRollback(id)
	if err != nil {
		return err
	}
	ledger.resetForNextTxGroup(false)
	return nil
}

// TxBegin - Marks the begin of a new transaction in the ongoing batch
func (ledger *Ledger) TxBegin(txUUID string) {
	ledger.state.TxBegin(txUUID)
}

// TxFinished - Marks the finish of the on-going transaction.
// If txSuccessful is false, the state changes made by the transaction are discarded
func (ledger *Ledger) TxFinished(txUUID string, txSuccessful bool) {
	ledger.state.TxFinish(txUUID, txSuccessful)
}

/////////////////// world-state related methods /////////////////////////////////////
/////////////////////////////////////////////////////////////////////////////////////

// GetTempStateHash - Computes state hash by taking into account the state changes that may have taken
// place during the execution of current transaction-batch
func (ledger *Ledger) GetTempStateHash() ([]byte, error) {
	return ledger.state.GetHash()
}

// GetTempStateHashWithTxDeltaStateHashes - In addition to the state hash (as defined in method GetTempStateHash),
// this method returns a map [txUuid of Tx --> cryptoHash(stateChangesMadeByTx)]
// Only successful txs appear in this map
func (ledger *Ledger) GetTempStateHashWithTxDeltaStateHashes() ([]byte, map[string][]byte, error) {
	stateHash, err := ledger.state.GetHash()
	return stateHash, ledger.state.GetTxStateDeltaHash(), err
}

// GetState get state for chaincodeID and key. If committed is false, this first looks in memory
// and if missing, pulls from db.  If committed is true, this pulls from the db only.
func (ledger *Ledger) GetState(chaincodeID string, key string, committed bool) ([]byte, error) {
	return ledger.state.Get(chaincodeID, key, committed)
}

// SetState sets state to given value for chaincodeID and key. Does not immideatly writes to DB
func (ledger *Ledger) SetState(chaincodeID string, key string, value []byte) error {
	return ledger.state.Set(chaincodeID, key, value)
}

// DeleteState tracks the deletion of state for chaincodeID and key. Does not immideatly writes to DB
func (ledger *Ledger) DeleteState(chaincodeID string, key string) error {
	return ledger.state.Delete(chaincodeID, key)
}

// GetStateSnapshot returns a point-in-time view of the global state for the current block. This
// should be used when transfering the state from one peer to another peer. You must call
// stateSnapshot.Release() once you are done with the snapsnot to free up resources.
func (ledger *Ledger) GetStateSnapshot() (*state.StateSnapshot, error) {
	dbSnapshot := db.GetDBHandle().GetSnapshot()
	blockNumber, err := fetchBlockchainSizeFromSnapshot(dbSnapshot)
	if err != nil {
		dbSnapshot.Release()
		return nil, err
	}
	return ledger.state.GetSnapshot(blockNumber, dbSnapshot)
}

// GetStateDelta will return the state delta for the specified block if
// available.
func (ledger *Ledger) GetStateDelta(blockNumber uint64) (*statemgmt.StateDelta, error) {
	if blockNumber >= ledger.GetBlockchainSize() {
		return nil, ErrOutOfBounds
	}
	return ledger.state.FetchStateDeltaFromDB(blockNumber)
}

// ApplyStateDelta applies a state delta to the current state. This is an
// in memory change only. You must call ledger.CommitStateDelta to persist
// the change to the DB.
// This should only be used as part of state synchronization. State deltas
// can be retrieved from another peer though the Ledger.GetStateDelta function
// or by creating state deltas with keys retrieved from
// Ledger.GetStateSnapshot(). For an example, see TestSetRawState in
// ledger_test.go
// Note that there is no order checking in this function and it is up to
// the caller to ensure that deltas are applied in the correct order.
// For example, if you are currently at block 8 and call this function
// with a delta retrieved from Ledger.GetStateDelta(10), you would now
// be in a bad state because you did not apply the delta for block 9.
// It's possible to roll the state forwards or backwards using
// stateDelta.RollBackwards. By default, a delta retrieved for block 3 can
// be used to roll forwards from state at block 2 to state at block 3. If
// stateDelta.RollBackwards=false, the delta retrived for block 3 can be
// used to roll backwards from the state at block 3 to the state at block 2.
func (ledger *Ledger) ApplyStateDelta(id interface{}, delta *statemgmt.StateDelta) error {
	err := ledger.checkValidIDBegin()
	if err != nil {
		return err
	}
	ledger.currentID = id
	ledger.state.ApplyStateDelta(delta)
	return nil
}

// CommitStateDelta will commit the state delta passed to ledger.ApplyStateDelta
// to the DB
func (ledger *Ledger) CommitStateDelta(id interface{}) error {
	err := ledger.checkValidIDCommitORRollback(id)
	if err != nil {
		return err
	}
	defer ledger.resetForNextTxGroup(true)
	return ledger.state.CommitStateDelta()
}

// RollbackStateDelta will discard the state delta passed
// to ledger.ApplyStateDelta
func (ledger *Ledger) RollbackStateDelta(id interface{}) error {
	err := ledger.checkValidIDCommitORRollback(id)
	if err != nil {
		return err
	}
	ledger.resetForNextTxGroup(false)
	return nil
}

// DeleteALLStateKeysAndValues deletes all keys and values from the state.
// This is generally only used during state synchronization when creating a
// new state from a snapshot.
func (ledger *Ledger) DeleteALLStateKeysAndValues() error {
	return ledger.state.DeleteState()
}

/////////////////// blockchain related methods /////////////////////////////////////
/////////////////////////////////////////////////////////////////////////////////////

// GetBlockchainInfo returns information about the blockchain ledger such as
// height, current block hash, and previous block hash.
func (ledger *Ledger) GetBlockchainInfo() (*protos.BlockchainInfo, error) {
	return ledger.blockchain.getBlockchainInfo()
}

// GetBlockByNumber return block given the number of the block on blockchain.
// Lowest block on chain is block number zero
func (ledger *Ledger) GetBlockByNumber(blockNumber uint64) (*protos.Block, error) {
	if blockNumber >= ledger.GetBlockchainSize() {
		return nil, ErrOutOfBounds
	}
	return ledger.blockchain.getBlock(blockNumber)
}

// GetBlockchainSize returns number of blocks in blockchain
func (ledger *Ledger) GetBlockchainSize() uint64 {
	return ledger.blockchain.getSize()
}

// GetTransactionByUUID return transaction by it's uuid
func (ledger *Ledger) GetTransactionByUUID(txUUID string) (*protos.Transaction, error) {
	return ledger.blockchain.getTransactionByUUID(txUUID)
}

// PutRawBlock puts a raw block on the chain. This function should only be
// used for synchronization between peers.
func (ledger *Ledger) PutRawBlock(block *protos.Block, blockNumber uint64) error {
	err := ledger.blockchain.persistRawBlock(block, blockNumber)
	if err != nil {
		return err
	}
	producer.Send(producer.CreateBlockEvent(block))
	return nil
}

// VerifyChain will verify the integrety of the blockchain. This is accomplished
// by ensuring that the previous block hash stored in each block matches
// the actual hash of the previous block in the chain. The return value is the
// block number of the block that contains the non-matching previous block hash.
// For example, if VerifyChain(0, 99) is called and prevous hash values stored
// in blocks 8, 32, and 42 do not match the actual hashes of respective previous
// block 42 would be the return value from this function.
// highBlock is the high block in the chain to include in verofication. If you
// wish to verify the entire chain, use ledger.GetBlockchainSize() - 1.
// lowBlock is the low block in the chain to include in verification. If
// you wish to verify the entire chain, use 0 for the genesis block.
func (ledger *Ledger) VerifyChain(highBlock, lowBlock uint64) (uint64, error) {
	if highBlock >= ledger.GetBlockchainSize() {
		return highBlock, ErrOutOfBounds
	}
	if highBlock <= lowBlock {
		return lowBlock, ErrOutOfBounds
	}

	for i := highBlock; i > lowBlock; i-- {
		currentBlock, err := ledger.GetBlockByNumber(i)
		if err != nil {
			return i, fmt.Errorf("Error fetching block %d.", i)
		}
		if currentBlock == nil {
			return i, fmt.Errorf("Block %d is nil.", i)
		}
		previousBlock, err := ledger.GetBlockByNumber(i - 1)
		if err != nil {
			return i - 1, fmt.Errorf("Error fetching block %d.", i)
		}
		if previousBlock == nil {
			return i - 1, fmt.Errorf("Block %d is nil.", i-1)
		}

		previousBlockHash, err := previousBlock.GetHash()
		if err != nil {
			return i - 1, fmt.Errorf("Error calculating block hash for block %d.", i-1)
		}
		if bytes.Compare(previousBlockHash, currentBlock.PreviousBlockHash) != 0 {
			return i, nil
		}
	}

	return 0, nil
}

func (ledger *Ledger) checkValidIDBegin() error {
	if ledger.currentID != nil {
		return fmt.Errorf("Another TxGroup [%s] already in-progress", ledger.currentID)
	}
	return nil
}

func (ledger *Ledger) checkValidIDCommitORRollback(id interface{}) error {
	if !reflect.DeepEqual(ledger.currentID, id) {
		return fmt.Errorf("Another TxGroup [%s] already in-progress", ledger.currentID)
	}
	return nil
}

func (ledger *Ledger) resetForNextTxGroup(txCommited bool) {
	ledgerLogger.Debug("resetting ledger state for next transaction batch")
	ledger.currentID = nil
	ledger.state.ClearInMemoryChanges(txCommited)
}<|MERGE_RESOLUTION|>--- conflicted
+++ resolved
@@ -127,11 +127,7 @@
 	}
 
 	writeBatch := gorocksdb.NewWriteBatch()
-<<<<<<< HEAD
-	block := protos.NewBlock("proposerID", transactions, metadata)
-=======
 	block := protos.NewBlock(transactions, metadata)
->>>>>>> 0e75eb9e
 	newBlockNumber, err := ledger.blockchain.addPersistenceChangesForNewBlock(context.TODO(), block, stateHash, writeBatch)
 	if err != nil {
 		success = false
